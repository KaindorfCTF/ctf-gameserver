/*
 * Style sheet for some custom styles which cannot be achieved with Bootstrap.
 */


#page-content {
    margin-bottom: 60px;
}

.bg-block {
    padding: 15px;
}

.form-inline .form-group {
    margin-right: 10px;
}

.form-inline .help-block {
    /* Help texts don't really have much space in inline forms */
    display: none;
}

.clearable-input-image {
    vertical-align: top;
}

.image-column {
    width: 80px;
}

.team-image {
    width: 50px;
}

<<<<<<< HEAD
.clearable-input-image {
    vertical-align: top;
}

.navbar-brand {
    padding: 10px 15px;
}

.navbar-brand img {
    height: 30px;
}

#supporter-column img {
    margin-top: 10px;
    margin-bottom: 30px;
    width: 100%;
=======
#mail-teams-content {
    margin-top: 40px;
>>>>>>> 8713ebd5
}<|MERGE_RESOLUTION|>--- conflicted
+++ resolved
@@ -32,9 +32,8 @@
     width: 50px;
 }
 
-<<<<<<< HEAD
-.clearable-input-image {
-    vertical-align: top;
+#mail-teams-content {
+    margin-top: 40px;
 }
 
 .navbar-brand {
@@ -49,8 +48,4 @@
     margin-top: 10px;
     margin-bottom: 30px;
     width: 100%;
-=======
-#mail-teams-content {
-    margin-top: 40px;
->>>>>>> 8713ebd5
 }